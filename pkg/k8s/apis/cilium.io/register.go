--- conflicted
+++ resolved
@@ -15,9 +15,5 @@
 	//
 	// Maintainers: Run ./Documentation/check-crd-compat-table.sh for each release
 	// Developers: Bump patch for each change in the CRD schema.
-<<<<<<< HEAD
-	CustomResourceDefinitionSchemaVersion = "1.31.9"
-=======
 	CustomResourceDefinitionSchemaVersion = "1.31.10"
->>>>>>> 4851c395
 )